use ormlite::model::*;
use ormlite::Connection;

#[derive(Model, FromRow, Debug)]
#[ormlite(insert = InsertPerson)]
pub struct Person {
    pub id: u32,
    pub name: String,
    pub age: u8,
}

pub static CREATE_TABLE_SQL: &str =
    "CREATE TABLE person (id INTEGER PRIMARY KEY, name TEXT, age INTEGER)";

#[tokio::main]
async fn main() -> Result<(), Box<dyn std::error::Error>> {
<<<<<<< HEAD
    env_logger::init();

    let mut conn = ormlite::SqliteConnection::connect(":memory:").await.unwrap();
=======
    let mut conn = ormlite::SqliteConnection::connect(":memory:")
        .await
        .unwrap();
>>>>>>> 9f8ef977
    env_logger::init();

    ormlite::query(CREATE_TABLE_SQL).execute(&mut conn).await?;

    // You can insert the model directly.
    let mut john = Person {
        id: 1,
        name: "John".to_string(),
        age: 99,
    }
    .insert(&mut conn)
    .await?;
    println!("{:?}", john);

    let people = Person::select()
        .filter("age > ?")
        .bind(50u32)
        .fetch_all(&mut conn)
        .await?;
    println!("select query builder {:?}", people);

    // TODO i want this to fail.
    let r = sqlx::query_as::<_, Person>("select * from person where age > ?")
        .fetch_all(&mut conn)
        .await?;
    println!("sqlx {:?}", r);

    // After modifying the object, you can update all fields directly.
    john.age = john.age + 1;
    john = john.update_all_fields(&mut conn).await?;
    println!("{:?}", john);

    // Lastly, you can delete the object.
    john.delete(&mut conn).await?;
    // You can get a single user.
    Person::get_one(1u32, &mut conn)
        .await
        .expect_err("Should not exist");

    Person {
        id: 1,
        name: "Dan".to_string(),
        age: 28,
    }
    .insert(&mut conn)
    .await?;

    let dan = Person::get_one(1u32, &mut conn).await?;
    println!("get_one {:?}", dan);

    dan.update_partial().age(29).update(&mut conn).await?;

    InsertPerson {
        name: "Albert Einstein".to_string(),
        age: 60,
    }
    .insert(&mut conn)
    .await?;

    println!("build {:?}", dan);
    let kurt = Person::build()
        .name("Kurt".to_string())
        .age(29)
        .insert(&mut conn)
        .await?;
    println!("built {:?}", kurt);
    // // You can create a query builder.
    let people = Person::select()
        .filter("age > ?")
        .bind(50u32)
        .fetch_all(&mut conn)
        .await?;
    println!("select builder {:?}", people);

    let people = Person::query("SELECT * FROM person WHERE age > ?")
        .bind(20u32)
        .fetch_all(&mut conn)
        .await?;
    println!("raw query: {:?}", people);
    Ok(())
}<|MERGE_RESOLUTION|>--- conflicted
+++ resolved
@@ -14,16 +14,9 @@
 
 #[tokio::main]
 async fn main() -> Result<(), Box<dyn std::error::Error>> {
-<<<<<<< HEAD
     env_logger::init();
 
     let mut conn = ormlite::SqliteConnection::connect(":memory:").await.unwrap();
-=======
-    let mut conn = ormlite::SqliteConnection::connect(":memory:")
-        .await
-        .unwrap();
->>>>>>> 9f8ef977
-    env_logger::init();
 
     ormlite::query(CREATE_TABLE_SQL).execute(&mut conn).await?;
 
